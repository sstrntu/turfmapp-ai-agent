--- conflicted
+++ resolved
@@ -38,7 +38,9 @@
 def _get_cors_origins() -> List[str]:
     origins_env = os.getenv("BACKEND_CORS_ORIGINS", "")
     if origins_env:
-        origins = [origin.strip() for origin in origins_env.split(",") if origin.strip()]
+        origins = [
+            origin.strip() for origin in origins_env.split(",") if origin.strip()
+        ]
         logger.info(f"🌐 CORS origins from env: {origins}")
         return origins
 
@@ -55,10 +57,6 @@
     logger.info("Application starting up")
     config = get_supabase_config()
     logger.info(f"Supabase configured: {bool(config['url'])}")
-<<<<<<< HEAD
-    logger.info(f"CORS origins: {_get_cors_origins()}")
-=======
->>>>>>> c93f0c39
 
     yield
 
@@ -70,7 +68,7 @@
     title="TURFMAPP AI Agent Backend",
     description="Modular AI chatbot backend with Supabase integration",
     version="1.0.0",
-    lifespan=lifespan
+    lifespan=lifespan,
 )
 
 app.add_middleware(
@@ -85,11 +83,7 @@
 @app.get("/")
 def root():
     """Root endpoint"""
-    return {
-        "message": "TURFMAPP AI Agent Backend",
-        "version": "1.0.0",
-        "docs": "/docs"
-    }
+    return {"message": "TURFMAPP AI Agent Backend", "version": "1.0.0", "docs": "/docs"}
 
 
 @app.get("/healthz")
@@ -104,11 +98,9 @@
     return {
         "supabase": {
             "url": os.getenv("SUPABASE_URL"),
-            "anonKey": os.getenv("SUPABASE_ANON_KEY")
+            "anonKey": os.getenv("SUPABASE_ANON_KEY"),
         },
-        "frontend": {
-            "url": os.getenv("FRONTEND_URL", "http://localhost:3005")
-        }
+        "frontend": {"url": os.getenv("FRONTEND_URL", "http://localhost:3005")},
     }
 
 
@@ -127,5 +119,4 @@
 app.include_router(google_api_router_v1, prefix="/auth/google", tags=["google-oauth"])
 
 
-# Startup logic moved to lifespan context manager above
-
+# Startup logic moved to lifespan context manager above