"""
Chat API Endpoints - RESTful Interface for AI Chat Functionality

This module provides HTTP endpoints for chat operations following REST principles:

Endpoints:
- POST /send: Send message to AI assistant with multi-model support
- GET /conversations: List user's conversations with metadata  
- GET /conversations/{id}: Retrieve conversation history with sources preserved
- DELETE /conversations/{id}: Delete conversation and messages
- POST /conversations/{id}/messages: Add message to existing conversation
- GET /health: Service health check
- GET /models: Available AI models list

Architecture:
- API layer pattern with business logic delegated to service layer
- Pydantic models for request/response validation
- JWT authentication with user context
- Comprehensive error handling with HTTP status codes
- OpenAPI documentation auto-generation

Recent fixes (August 2025):
- Fixed UUID import error causing conversation loading failures
- Removed conflicting Pydantic response model constraints  
- Enhanced conversation response format to preserve message metadata
- Added support for auto-generated conversation titles
"""

from __future__ import annotations

import logging

from typing import List, Literal, Optional, Dict, Any
from datetime import datetime
import uuid

from fastapi import APIRouter, Depends, HTTPException, status
from pydantic import BaseModel, Field

<<<<<<< HEAD
from ...core.simple_auth import get_current_user_from_token
from ...core.logging_config import get_logger, log_error_with_context
=======
from ...core.jwt_auth import get_current_user_from_token
>>>>>>> c93f0c39
from ...services.chat_service import EnhancedChatService
from ...services.tool_manager import tool_manager
from ...database import ConversationService

# Configure logger
logger = logging.getLogger(__name__)

router = APIRouter()
chat_service = EnhancedChatService()
logger = get_logger(__name__)

# Type definitions
Role = Literal["system", "user", "assistant"]


class ChatMessage(BaseModel):
    role: Role
    content: str = Field(min_length=1)


class ChatRequest(BaseModel):
    """Enhanced chat request supporting conversation context and tools"""
    message: str
    conversation_id: Optional[str] = None
    model: Optional[str] = None  # Changed: No default, so database preference takes precedence
    attachments: Optional[List[dict]] = None
    include_reasoning: bool = False
    developer_instructions: Optional[str] = None
    assistant_context: Optional[str] = None
    text_format: Optional[str] = "text"
    text_verbosity: Optional[str] = "medium"
    reasoning_effort: Optional[str] = "medium"
    reasoning_summary: Optional[str] = "auto"
    tools: Optional[List[dict]] = None
    tool_choice: Optional[str] = "auto"
    store: bool = True


class ChatResponse(BaseModel):
    """Enhanced chat response with sources and reasoning"""
    conversation_id: str
    user_message: dict
    assistant_message: dict
    reasoning: Optional[str] = None
    sources: Optional[List[dict]] = None
    model: Optional[str] = None
    provider: Optional[str] = None


class ConversationListResponse(BaseModel):
    """Response model for conversation list"""
    conversations: List[dict]


class ConversationResponse(BaseModel):
    """Response model for individual conversation"""
    conversation_id: str
    title: str
    messages: List[ChatMessage]


@router.post("/send", response_model=ChatResponse)
async def send_chat_message(
    request: ChatRequest,
    current_user: dict = Depends(get_current_user_from_token)
):
    """Send a chat message with advanced features including conversation context"""
    try:
        user_id = current_user["id"]

        # Get user preferences from database to determine model if not specified
        user_prefs = await chat_service.get_user_preferences(user_id)

        # Use model from request if provided, otherwise use user's default from database
        model_to_use = request.model if request.model else user_prefs.get("model", "gpt-4o")

        result = await chat_service.process_chat_request(
            user_id=user_id,
            message=request.message,
            conversation_id=request.conversation_id,
            model=model_to_use,
            include_reasoning=request.include_reasoning,
            attachments=request.attachments,
            developer_instructions=request.developer_instructions,
            assistant_context=request.assistant_context,
            text_format=request.text_format,
            text_verbosity=request.text_verbosity,
            reasoning_effort=request.reasoning_effort,
            tools=request.tools,
            tool_choice=request.tool_choice
        )
        
        return ChatResponse(
            conversation_id=result["conversation_id"],
            user_message=result["user_message"],
            assistant_message=result["assistant_message"],
            reasoning=result.get("reasoning"),
            sources=result.get("sources", []),
            model=result.get("model"),
            provider=result.get("provider")
        )
        
    except Exception as e:
<<<<<<< HEAD
        log_error_with_context(
            logger,
            "Chat message processing failed",
            e,
            {"user_id": user_id, "model": request.model}
        )
=======
        logger.error(f"❌ Chat error: {e}")
>>>>>>> c93f0c39
        raise HTTPException(
            status_code=500, 
            detail=f"Failed to process chat message: {str(e)}"
        )


@router.get("/conversations", response_model=ConversationListResponse)
async def get_conversations(
    current_user: dict = Depends(get_current_user_from_token)
):
    """Get list of conversations for the current user"""
    try:
        user_id = current_user["id"]
        conversations = await chat_service.get_conversation_list(user_id)
        
        return ConversationListResponse(conversations=conversations)
        
    except Exception as e:
<<<<<<< HEAD
        log_error_with_context(
            logger,
            "Failed to retrieve conversations",
            e,
            {"user_id": user_id}
        )
=======
        logger.error(f"❌ Get conversations error: {e}")
>>>>>>> c93f0c39
        raise HTTPException(
            status_code=500, 
            detail=f"Failed to retrieve conversations: {str(e)}"
        )


@router.get("/conversations/{conversation_id}")
async def get_conversation(
    conversation_id: str,
    current_user: dict = Depends(get_current_user_from_token)
):
    """Get specific conversation with messages"""
    try:
        user_id = current_user["id"]
        
        # Get conversation history
        messages = await chat_service.get_conversation_history(conversation_id, user_id)
        
        if not messages:
            raise HTTPException(status_code=404, detail="Conversation not found")
        
        # Get conversation metadata (title)
        conversations = await chat_service.get_conversation_list(user_id)
        conversation_data = next(
            (conv for conv in conversations if conv["id"] == conversation_id),
            {"title": "Untitled Conversation"}
        )
        
        # Return messages in the format expected by frontend (with full metadata)
        return {
            "conversation": {
                "id": conversation_id,
                "title": conversation_data.get("title", "Untitled Conversation")
            },
            "messages": [
                {
                    "id": msg.get("id", str(uuid.uuid4())),
                    "role": msg["role"],
                    "content": msg["content"],
                    "created_at": msg.get("created_at", datetime.now().isoformat()),
                    "metadata": msg.get("metadata", {})
                }
                for msg in messages
                if isinstance(msg, dict) and "role" in msg and "content" in msg
            ]
        }
        
    except HTTPException:
        raise
    except Exception as e:
        logger.error(f"❌ Get conversation error: {e}")
        raise HTTPException(
            status_code=500, 
            detail=f"Failed to retrieve conversation: {str(e)}"
        )


@router.delete("/conversations/{conversation_id}")
async def delete_conversation(
    conversation_id: str,
    current_user: dict = Depends(get_current_user_from_token)
):
    """Delete a conversation"""
    try:
        user_id = current_user["id"]
        
        success = await chat_service.delete_conversation(conversation_id, user_id)
        
        if not success:
            raise HTTPException(status_code=404, detail="Conversation not found")
        
        return {"message": "Conversation deleted successfully"}
        
    except HTTPException:
        raise
    except Exception as e:
        logger.error(f"❌ Delete conversation error: {e}")
        raise HTTPException(
            status_code=500, 
            detail=f"Failed to delete conversation: {str(e)}"
        )


@router.post("/conversations/{conversation_id}/messages")
async def add_message_to_conversation(
    conversation_id: str,
    message: ChatMessage,
    current_user: dict = Depends(get_current_user_from_token)
):
    """Add a message to an existing conversation"""
    try:
        user_id = current_user["id"]
        
        success = await chat_service.save_message_to_conversation(
            conversation_id=conversation_id,
            user_id=user_id,
            role=message.role,
            content=message.content
        )
        
        if not success:
            raise HTTPException(status_code=404, detail="Conversation not found")
        
        return {"message": "Message added successfully"}
        
    except HTTPException:
        raise
    except Exception as e:
        logger.error(f"❌ Add message error: {e}")
        raise HTTPException(
            status_code=500, 
            detail=f"Failed to add message: {str(e)}"
        )


@router.get("/health")
async def chat_health_check():
    """Health check endpoint for chat service"""
    return {
        "status": "healthy",
        "service": "chat",
        "timestamp": "2025-08-30T12:00:00Z"
    }


@router.get("/models")
async def get_available_models():
    """Get list of available chat models"""
    return {
        "models": [
            {"id": "gpt-4o", "name": "GPT-4O", "description": "Most capable model"},
            {"id": "gpt-4o-mini", "name": "GPT-4O Mini", "description": "Fast and efficient"},
            {"id": "o1", "name": "O1", "description": "Advanced reasoning"},
            {"id": "o1-mini", "name": "O1 Mini", "description": "Reasoning optimized"},
            {"id": "o1-preview", "name": "O1 Preview", "description": "Latest reasoning model"},
            {"id": "claude-3-haiku-20240307", "name": "Claude 3 Haiku", "description": "Anthropic Claude – fastest option"},
            {"id": "claude-sonnet-4-20250514", "name": "Claude Sonnet 4", "description": "Anthropic Claude – balanced"},
            {"id": "claude-sonnet-4-5-20250929", "name": "Claude Sonnet 4.5", "description": "Anthropic Claude – enhanced reasoning"},
            {"id": "claude-opus-4-1-20250805", "name": "Claude Opus 4.1", "description": "Anthropic Claude – most capable"}
        ]
    }


@router.get("/tools")
async def get_available_tools():
    """Get list of available tools for the chatbot"""
    try:
        # Get traditional tools from tool manager
        traditional_tools = tool_manager.get_available_tools()
        traditional_descriptions = tool_manager.get_tool_descriptions()
        
        # Get MCP tools for Google services
        from ...services.mcp_client import get_all_google_tools
        mcp_tools = await get_all_google_tools()
        
        # Convert MCP tools to the expected format
        mcp_descriptions = {}
        mcp_tool_list = []
        
        for mcp_tool in mcp_tools:
            tool_name = mcp_tool.get("name")
            tool_desc = mcp_tool.get("description")
            
            # Convert to OpenAI function format
            openai_tool = {
                "type": "function",
                "function": {
                    "name": tool_name,
                    "description": tool_desc,
                    "parameters": mcp_tool.get("inputSchema")
                }
            }
            
            mcp_tool_list.append(openai_tool)
            mcp_descriptions[tool_name] = tool_desc
        
        # Combine both tool sets
        all_tools = traditional_tools + mcp_tool_list
        all_descriptions = {**traditional_descriptions, **mcp_descriptions}
        
        return {
            "tools": all_tools,
            "descriptions": all_descriptions,
            "mcp_tools_count": len(mcp_tools),
            "traditional_tools_count": len(traditional_tools)
        }
        
    except Exception as e:
        # Fallback to traditional tools only
        logger.error(f"❌ Failed to get MCP tools: {e}")
        return {
            "tools": tool_manager.get_available_tools(),
            "descriptions": tool_manager.get_tool_descriptions(),
            "mcp_tools_count": 0,
            "traditional_tools_count": len(tool_manager.get_available_tools()),
            "error": f"MCP tools unavailable: {str(e)}"
        }<|MERGE_RESOLUTION|>--- conflicted
+++ resolved
@@ -5,7 +5,7 @@
 
 Endpoints:
 - POST /send: Send message to AI assistant with multi-model support
-- GET /conversations: List user's conversations with metadata  
+- GET /conversations: List user's conversations with metadata
 - GET /conversations/{id}: Retrieve conversation history with sources preserved
 - DELETE /conversations/{id}: Delete conversation and messages
 - POST /conversations/{id}/messages: Add message to existing conversation
@@ -21,7 +21,7 @@
 
 Recent fixes (August 2025):
 - Fixed UUID import error causing conversation loading failures
-- Removed conflicting Pydantic response model constraints  
+- Removed conflicting Pydantic response model constraints
 - Enhanced conversation response format to preserve message metadata
 - Added support for auto-generated conversation titles
 """
@@ -37,12 +37,7 @@
 from fastapi import APIRouter, Depends, HTTPException, status
 from pydantic import BaseModel, Field
 
-<<<<<<< HEAD
-from ...core.simple_auth import get_current_user_from_token
-from ...core.logging_config import get_logger, log_error_with_context
-=======
 from ...core.jwt_auth import get_current_user_from_token
->>>>>>> c93f0c39
 from ...services.chat_service import EnhancedChatService
 from ...services.tool_manager import tool_manager
 from ...database import ConversationService
@@ -52,7 +47,6 @@
 
 router = APIRouter()
 chat_service = EnhancedChatService()
-logger = get_logger(__name__)
 
 # Type definitions
 Role = Literal["system", "user", "assistant"]
@@ -65,9 +59,12 @@
 
 class ChatRequest(BaseModel):
     """Enhanced chat request supporting conversation context and tools"""
+
     message: str
     conversation_id: Optional[str] = None
-    model: Optional[str] = None  # Changed: No default, so database preference takes precedence
+    model: Optional[str] = (
+        None  # Changed: No default, so database preference takes precedence
+    )
     attachments: Optional[List[dict]] = None
     include_reasoning: bool = False
     developer_instructions: Optional[str] = None
@@ -83,6 +80,7 @@
 
 class ChatResponse(BaseModel):
     """Enhanced chat response with sources and reasoning"""
+
     conversation_id: str
     user_message: dict
     assistant_message: dict
@@ -94,11 +92,13 @@
 
 class ConversationListResponse(BaseModel):
     """Response model for conversation list"""
+
     conversations: List[dict]
 
 
 class ConversationResponse(BaseModel):
     """Response model for individual conversation"""
+
     conversation_id: str
     title: str
     messages: List[ChatMessage]
@@ -106,8 +106,7 @@
 
 @router.post("/send", response_model=ChatResponse)
 async def send_chat_message(
-    request: ChatRequest,
-    current_user: dict = Depends(get_current_user_from_token)
+    request: ChatRequest, current_user: dict = Depends(get_current_user_from_token)
 ):
     """Send a chat message with advanced features including conversation context"""
     try:
@@ -117,7 +116,9 @@
         user_prefs = await chat_service.get_user_preferences(user_id)
 
         # Use model from request if provided, otherwise use user's default from database
-        model_to_use = request.model if request.model else user_prefs.get("model", "gpt-4o")
+        model_to_use = (
+            request.model if request.model else user_prefs.get("model", "gpt-4o")
+        )
 
         result = await chat_service.process_chat_request(
             user_id=user_id,
@@ -132,9 +133,9 @@
             text_verbosity=request.text_verbosity,
             reasoning_effort=request.reasoning_effort,
             tools=request.tools,
-            tool_choice=request.tool_choice
-        )
-        
+            tool_choice=request.tool_choice,
+        )
+
         return ChatResponse(
             conversation_id=result["conversation_id"],
             user_message=result["user_message"],
@@ -142,81 +143,58 @@
             reasoning=result.get("reasoning"),
             sources=result.get("sources", []),
             model=result.get("model"),
-            provider=result.get("provider")
-        )
-        
-    except Exception as e:
-<<<<<<< HEAD
-        log_error_with_context(
-            logger,
-            "Chat message processing failed",
-            e,
-            {"user_id": user_id, "model": request.model}
-        )
-=======
+            provider=result.get("provider"),
+        )
+
+    except Exception as e:
         logger.error(f"❌ Chat error: {e}")
->>>>>>> c93f0c39
         raise HTTPException(
-            status_code=500, 
-            detail=f"Failed to process chat message: {str(e)}"
+            status_code=500, detail=f"Failed to process chat message: {str(e)}"
         )
 
 
 @router.get("/conversations", response_model=ConversationListResponse)
-async def get_conversations(
-    current_user: dict = Depends(get_current_user_from_token)
-):
+async def get_conversations(current_user: dict = Depends(get_current_user_from_token)):
     """Get list of conversations for the current user"""
     try:
         user_id = current_user["id"]
         conversations = await chat_service.get_conversation_list(user_id)
-        
+
         return ConversationListResponse(conversations=conversations)
-        
-    except Exception as e:
-<<<<<<< HEAD
-        log_error_with_context(
-            logger,
-            "Failed to retrieve conversations",
-            e,
-            {"user_id": user_id}
-        )
-=======
+
+    except Exception as e:
         logger.error(f"❌ Get conversations error: {e}")
->>>>>>> c93f0c39
         raise HTTPException(
-            status_code=500, 
-            detail=f"Failed to retrieve conversations: {str(e)}"
+            status_code=500, detail=f"Failed to retrieve conversations: {str(e)}"
         )
 
 
 @router.get("/conversations/{conversation_id}")
 async def get_conversation(
-    conversation_id: str,
-    current_user: dict = Depends(get_current_user_from_token)
+    conversation_id: str, current_user: dict = Depends(get_current_user_from_token)
 ):
     """Get specific conversation with messages"""
     try:
         user_id = current_user["id"]
-        
+
         # Get conversation history
         messages = await chat_service.get_conversation_history(conversation_id, user_id)
-        
+
         if not messages:
             raise HTTPException(status_code=404, detail="Conversation not found")
-        
+
         # Get conversation metadata (title)
         conversations = await chat_service.get_conversation_list(user_id)
         conversation_data = next(
             (conv for conv in conversations if conv["id"] == conversation_id),
-            {"title": "Untitled Conversation"}
-        )
-        
+            {"title": "Untitled Conversation"},
+        )
+
         # Return messages in the format expected by frontend (with full metadata)
         return {
             "conversation": {
                 "id": conversation_id,
-                "title": conversation_data.get("title", "Untitled Conversation")
+                "title": conversation_data.get("title", "Untitled Conversation"),
             },
             "messages": [
                 {
@@ -224,46 +202,43 @@
                     "role": msg["role"],
                     "content": msg["content"],
                     "created_at": msg.get("created_at", datetime.now().isoformat()),
-                    "metadata": msg.get("metadata", {})
+                    "metadata": msg.get("metadata", {}),
                 }
                 for msg in messages
                 if isinstance(msg, dict) and "role" in msg and "content" in msg
-            ]
+            ],
         }
-        
+
     except HTTPException:
         raise
     except Exception as e:
         logger.error(f"❌ Get conversation error: {e}")
         raise HTTPException(
-            status_code=500, 
-            detail=f"Failed to retrieve conversation: {str(e)}"
+            status_code=500, detail=f"Failed to retrieve conversation: {str(e)}"
         )
 
 
 @router.delete("/conversations/{conversation_id}")
 async def delete_conversation(
-    conversation_id: str,
-    current_user: dict = Depends(get_current_user_from_token)
+    conversation_id: str, current_user: dict = Depends(get_current_user_from_token)
 ):
     """Delete a conversation"""
     try:
         user_id = current_user["id"]
-        
+
         success = await chat_service.delete_conversation(conversation_id, user_id)
-        
+
         if not success:
             raise HTTPException(status_code=404, detail="Conversation not found")
-        
+
         return {"message": "Conversation deleted successfully"}
-        
+
     except HTTPException:
         raise
     except Exception as e:
         logger.error(f"❌ Delete conversation error: {e}")
         raise HTTPException(
-            status_code=500, 
-            detail=f"Failed to delete conversation: {str(e)}"
+            status_code=500, detail=f"Failed to delete conversation: {str(e)}"
         )
 
 
@@ -271,42 +246,35 @@
 async def add_message_to_conversation(
     conversation_id: str,
     message: ChatMessage,
-    current_user: dict = Depends(get_current_user_from_token)
+    current_user: dict = Depends(get_current_user_from_token),
 ):
     """Add a message to an existing conversation"""
     try:
         user_id = current_user["id"]
-        
+
         success = await chat_service.save_message_to_conversation(
             conversation_id=conversation_id,
             user_id=user_id,
             role=message.role,
-            content=message.content
-        )
-        
+            content=message.content,
+        )
+
         if not success:
             raise HTTPException(status_code=404, detail="Conversation not found")
-        
+
         return {"message": "Message added successfully"}
-        
+
     except HTTPException:
         raise
     except Exception as e:
         logger.error(f"❌ Add message error: {e}")
-        raise HTTPException(
-            status_code=500, 
-            detail=f"Failed to add message: {str(e)}"
-        )
+        raise HTTPException(status_code=500, detail=f"Failed to add message: {str(e)}")
 
 
 @router.get("/health")
 async def chat_health_check():
     """Health check endpoint for chat service"""
-    return {
-        "status": "healthy",
-        "service": "chat",
-        "timestamp": "2025-08-30T12:00:00Z"
-    }
+    return {"status": "healthy", "service": "chat", "timestamp": "2025-08-30T12:00:00Z"}
 
 
 @router.get("/models")
@@ -315,14 +283,38 @@
     return {
         "models": [
             {"id": "gpt-4o", "name": "GPT-4O", "description": "Most capable model"},
-            {"id": "gpt-4o-mini", "name": "GPT-4O Mini", "description": "Fast and efficient"},
+            {
+                "id": "gpt-4o-mini",
+                "name": "GPT-4O Mini",
+                "description": "Fast and efficient",
+            },
             {"id": "o1", "name": "O1", "description": "Advanced reasoning"},
             {"id": "o1-mini", "name": "O1 Mini", "description": "Reasoning optimized"},
-            {"id": "o1-preview", "name": "O1 Preview", "description": "Latest reasoning model"},
-            {"id": "claude-3-haiku-20240307", "name": "Claude 3 Haiku", "description": "Anthropic Claude – fastest option"},
-            {"id": "claude-sonnet-4-20250514", "name": "Claude Sonnet 4", "description": "Anthropic Claude – balanced"},
-            {"id": "claude-sonnet-4-5-20250929", "name": "Claude Sonnet 4.5", "description": "Anthropic Claude – enhanced reasoning"},
-            {"id": "claude-opus-4-1-20250805", "name": "Claude Opus 4.1", "description": "Anthropic Claude – most capable"}
+            {
+                "id": "o1-preview",
+                "name": "O1 Preview",
+                "description": "Latest reasoning model",
+            },
+            {
+                "id": "claude-3-haiku-20240307",
+                "name": "Claude 3 Haiku",
+                "description": "Anthropic Claude – fastest option",
+            },
+            {
+                "id": "claude-sonnet-4-20250514",
+                "name": "Claude Sonnet 4",
+                "description": "Anthropic Claude – balanced",
+            },
+            {
+                "id": "claude-sonnet-4-5-20250929",
+                "name": "Claude Sonnet 4.5",
+                "description": "Anthropic Claude – enhanced reasoning",
+            },
+            {
+                "id": "claude-opus-4-1-20250805",
+                "name": "Claude Opus 4.1",
+                "description": "Anthropic Claude – most capable",
+            },
         ]
     }
 
@@ -334,43 +326,44 @@
         # Get traditional tools from tool manager
         traditional_tools = tool_manager.get_available_tools()
         traditional_descriptions = tool_manager.get_tool_descriptions()
-        
+
         # Get MCP tools for Google services
         from ...services.mcp_client import get_all_google_tools
+
         mcp_tools = await get_all_google_tools()
-        
+
         # Convert MCP tools to the expected format
         mcp_descriptions = {}
         mcp_tool_list = []
-        
+
         for mcp_tool in mcp_tools:
             tool_name = mcp_tool.get("name")
             tool_desc = mcp_tool.get("description")
-            
+
             # Convert to OpenAI function format
             openai_tool = {
                 "type": "function",
                 "function": {
                     "name": tool_name,
                     "description": tool_desc,
-                    "parameters": mcp_tool.get("inputSchema")
-                }
+                    "parameters": mcp_tool.get("inputSchema"),
+                },
             }
-            
+
             mcp_tool_list.append(openai_tool)
             mcp_descriptions[tool_name] = tool_desc
-        
+
         # Combine both tool sets
         all_tools = traditional_tools + mcp_tool_list
         all_descriptions = {**traditional_descriptions, **mcp_descriptions}
-        
+
         return {
             "tools": all_tools,
             "descriptions": all_descriptions,
             "mcp_tools_count": len(mcp_tools),
-            "traditional_tools_count": len(traditional_tools)
+            "traditional_tools_count": len(traditional_tools),
         }
-        
+
     except Exception as e:
         # Fallback to traditional tools only
         logger.error(f"❌ Failed to get MCP tools: {e}")
@@ -379,5 +372,5 @@
             "descriptions": tool_manager.get_tool_descriptions(),
             "mcp_tools_count": 0,
             "traditional_tools_count": len(tool_manager.get_available_tools()),
-            "error": f"MCP tools unavailable: {str(e)}"
+            "error": f"MCP tools unavailable: {str(e)}",
         }