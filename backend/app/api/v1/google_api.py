from __future__ import annotations

import os
import json
import logging
from typing import Dict, Any, Optional

from fastapi import APIRouter, Depends, HTTPException, Query, UploadFile, File, Form
from fastapi.responses import RedirectResponse
from pydantic import BaseModel

from ...core.auth import get_current_user_supabase
from ...services.google_oauth import google_oauth_service, GoogleTokens, GoogleAccount
from ...services.google_db import google_accounts_db

# Configure logger
logger = logging.getLogger(__name__)

router = APIRouter()

FRONTEND_URL = os.getenv("FRONTEND_URL")


class GoogleAuthResponse(BaseModel):
    """Response model for Google auth operations."""

    success: bool
    message: str
    data: Optional[Dict[str, Any]] = None


class GoogleCallbackRequest(BaseModel):
    """Request model for Google OAuth callback."""

    code: str
    state: Optional[str] = None


# Database storage now used instead of in-memory storage


@router.get("/auth/url", response_model=GoogleAuthResponse)
async def get_google_auth_url(
    add_account: bool = Query(
        False, description="Whether to add another account or replace primary"
    ),
    current_user: Dict[str, Any] = Depends(get_current_user_supabase),
):
    """Get Google OAuth authorization URL for new account or additional account."""
    try:
        user_id_str = str(current_user["id"])

        # Create state with user_id and action indicator
        state_data = f"{user_id_str}|{'add' if add_account else 'primary'}"

        auth_url = google_oauth_service.get_authorization_url(state=state_data)

        return GoogleAuthResponse(
            success=True,
            message="Authorization URL generated for "
            + ("additional account" if add_account else "primary account"),
            data={
                "auth_url": auth_url,
                "action": "add_account" if add_account else "set_primary",
            },
        )

    except Exception as e:
        raise HTTPException(
            status_code=500, detail=f"Failed to generate auth URL: {str(e)}"
        )


@router.get("/auth/callback")
async def handle_google_callback_get(
    code: str = Query(..., description="Authorization code from Google"),
    state: str = Query(None, description="State parameter"),
    error: str = Query(None, description="Error parameter if authentication failed"),
):
    """Handle Google OAuth callback GET request (redirect from Google)."""
    if error:
        # Redirect to frontend with error
        return RedirectResponse(
            url=f"{FRONTEND_URL}/google-callback.html?error={error}", status_code=302
        )

    if not code:
        # Redirect to frontend with error
        return RedirectResponse(
            url="{FRONTEND_URL}/google-callback.html?error=no_code", status_code=302
        )

    # Redirect to frontend callback handler with the code and state
    return RedirectResponse(
        url=f"{FRONTEND_URL}/google-callback.html?code={code}&state={state or ''}",
        status_code=302,
    )


@router.post("/auth/callback", response_model=GoogleAuthResponse)
async def handle_google_callback(
    request: GoogleCallbackRequest,
    current_user: Dict[str, Any] = Depends(get_current_user_supabase),
):
    """Handle Google OAuth callback."""
    try:
        # Debug logging
<<<<<<< HEAD
        print(f"🔍 DEBUG - Callback received:")
        print(
            f"  - request.code: {request.code[:20]}..."
            if request.code
            else "  - request.code: None"
        )
        print(f"  - request.state: {request.state}")
        print(f"  - current_user id: {current_user.get('id')}")
        print(f"  - current_user: {current_user}")

=======
        logger.debug("🔍 DEBUG - Callback received:")
        logger.debug(f"  - request.code: {request.code[:20]}..." if request.code else "  - request.code: None")
        logger.debug(f"  - request.state: {request.state}")
        logger.debug(f"  - current_user id: {current_user.get('id')}")
        logger.debug(f"  - current_user: {current_user}")
        
>>>>>>> 5a528988
        # Parse state to get user_id and action
        try:
            state_parts = request.state.split("|")
            state_user_id = state_parts[0]
            action = state_parts[1] if len(state_parts) > 1 else "primary"
        except:
            state_user_id = request.state  # Backward compatibility
            action = "primary"

        # Verify state matches current user
        current_user_id = str(current_user["id"])
        if state_user_id != current_user_id:
<<<<<<< HEAD
            print(f"❌ State mismatch: '{state_user_id}' != '{current_user_id}'")
            raise HTTPException(
                status_code=400,
                detail=f"Invalid state parameter. Expected: {current_user_id}, Got: {state_user_id}",
            )

        print(f"✅ State validation passed: {state_user_id}, action: {action}")

=======
            logger.error(f"❌ State mismatch: '{state_user_id}' != '{current_user_id}'")
            raise HTTPException(status_code=400, detail=f"Invalid state parameter. Expected: {current_user_id}, Got: {state_user_id}")

        logger.info(f"✅ State validation passed: {state_user_id}, action: {action}")
        
>>>>>>> 5a528988
        # Exchange code for tokens
        token_data = await google_oauth_service.exchange_code_for_tokens(
            request.code, request.state
        )

        if not token_data:
            raise HTTPException(
                status_code=400, detail="Failed to exchange code for tokens"
            )

        # Get user info
        user_info = token_data["user_info"]
        user_email = user_info.get("email", "")
        user_name = user_info.get("name", "")
        user_picture = user_info.get("picture", "")

        user_id_str = str(current_user["id"])

        # Get existing accounts to determine if this should be primary
        existing_accounts = await google_accounts_db.get_user_google_accounts(
            user_id_str
        )

        # Create Google account object
        import time

        google_account = GoogleAccount(
            email=user_email,
            name=user_name,
            picture=user_picture,
            tokens=GoogleTokens(
                access_token=token_data["access_token"],
                refresh_token=token_data["refresh_token"],
                expires_at=token_data["expires_in"],
            ),
            is_primary=(action == "primary" or len(existing_accounts) == 0),
            connected_at=time.time(),
        )

        # Save to database
        await google_accounts_db.save_google_account(user_id_str, google_account)

        # Get updated accounts list
<<<<<<< HEAD
        updated_accounts = await google_accounts_db.get_user_google_accounts(
            user_id_str
        )

        print(f"✅ Stored Google account {user_email} for user {user_id_str}")
        print(f"🔧 User now has {len(updated_accounts)} Google accounts")

=======
        updated_accounts = await google_accounts_db.get_user_google_accounts(user_id_str)

        logger.info(f"✅ Stored Google account {user_email} for user {user_id_str}")
        logger.info(f"🔧 User now has {len(updated_accounts)} Google accounts")
        
>>>>>>> 5a528988
        return GoogleAuthResponse(
            success=True,
            message=f"Google account {user_email} connected successfully",
            data={
                "user_info": user_info,
                "account_email": user_email,
                "is_primary": google_account.is_primary,
                "total_accounts": len(updated_accounts),
                "action": action,
            },
        )

    except HTTPException:
        raise
    except Exception as e:
        raise HTTPException(status_code=500, detail=f"Authentication failed: {str(e)}")


@router.get("/auth/status", response_model=GoogleAuthResponse)
async def get_google_auth_status(
    current_user: Dict[str, Any] = Depends(get_current_user_supabase),
):
    """Check if user has valid Google tokens."""
    user_id_str = str(current_user["id"])

    # Get accounts from database
    accounts = await google_accounts_db.get_user_google_accounts(user_id_str)
    primary_account = await google_accounts_db.get_primary_account(user_id_str)

    return GoogleAuthResponse(
        success=True,
        message="Auth status retrieved",
        data={
            "has_tokens": len(accounts) > 0,
            "expires_at": (
                primary_account.tokens.expires_at if primary_account else None
            ),
            "accounts": [
                {
                    "email": acc.email,
                    "name": acc.name,
                    "nickname": acc.nickname,
                    "is_primary": acc.is_primary,
                    "connected_at": acc.connected_at,
                }
                for acc in accounts.values()
            ],
            "primary_account": primary_account.email if primary_account else None,
            "total_accounts": len(accounts),
        },
    )


async def get_user_google_credentials(user_id: str, account_email: str = None):
    """Get Google credentials for a user, optionally for a specific account."""
<<<<<<< HEAD
    print(f"🔍 Looking for tokens for user_id: '{user_id}', account: '{account_email}'")
=======
    logger.debug(f"🔍 Looking for tokens for user_id: '{user_id}', account: '{account_email}'")
>>>>>>> 5a528988

    if account_email:
        # Specific account requested
        account = await google_accounts_db.get_account_by_email(user_id, account_email)
        if not account:
            raise HTTPException(
                status_code=404, detail=f"Google account {account_email} not found"
            )
        tokens = account.tokens
        logger.info(f"✅ Found specific account {account_email}")
    else:
        # Use primary account
        primary_account = await google_accounts_db.get_primary_account(user_id)
        if not primary_account:
<<<<<<< HEAD
            print(f"❌ No Google accounts found for user {user_id}")
            raise HTTPException(
                status_code=401,
                detail="Google authentication required. Please connect your Google account in Settings.",
            )
        tokens = primary_account.tokens
        print(f"✅ Using primary account {primary_account.email}")

=======
            logger.error(f"❌ No Google accounts found for user {user_id}")
            raise HTTPException(status_code=401, detail="Google authentication required. Please connect your Google account in Settings.")
        tokens = primary_account.tokens
        logger.info(f"✅ Using primary account {primary_account.email}")
    
>>>>>>> 5a528988
    return google_oauth_service.get_credentials_from_token(
        access_token=tokens.access_token, refresh_token=tokens.refresh_token
    )


# Gmail API endpoints
@router.get("/gmail/messages", response_model=Dict[str, Any])
async def get_gmail_messages(
    query: str = Query("", description="Gmail search query"),
    max_results: int = Query(
        10, ge=1, le=50, description="Maximum number of messages to return"
    ),
    current_user: Dict[str, Any] = Depends(get_current_user_supabase),
):
    """Get Gmail messages for the authenticated user."""
    try:
        credentials = await get_user_google_credentials(current_user["id"])
        messages = await google_oauth_service.get_gmail_messages(
            credentials=credentials, query=query, max_results=max_results
        )

        return messages

    except HTTPException:
        raise
    except Exception as e:
        raise HTTPException(
            status_code=500, detail=f"Failed to get Gmail messages: {str(e)}"
        )


@router.get("/gmail/messages/{message_id}", response_model=Dict[str, Any])
async def get_gmail_message(
    message_id: str, current_user: Dict[str, Any] = Depends(get_current_user_supabase)
):
    """Get full content of a specific Gmail message."""
    try:
        credentials = await get_user_google_credentials(current_user["id"])
        message = await google_oauth_service.get_gmail_message_content(
            credentials=credentials, message_id=message_id
        )

        return message

    except HTTPException:
        raise
    except Exception as e:
        raise HTTPException(
            status_code=500, detail=f"Failed to get Gmail message: {str(e)}"
        )


# Google Drive API endpoints
@router.get("/drive/files", response_model=Dict[str, Any])
async def get_drive_files(
    query: str = Query("", description="Drive search query"),
    max_results: int = Query(
        10, ge=1, le=50, description="Maximum number of files to return"
    ),
    current_user: Dict[str, Any] = Depends(get_current_user_supabase),
):
    """Get Google Drive files for the authenticated user."""
    try:
        credentials = await get_user_google_credentials(current_user["id"])
        files = await google_oauth_service.get_drive_files(
            credentials=credentials, query=query, max_results=max_results
        )

        return files

    except HTTPException:
        raise
    except Exception as e:
        raise HTTPException(
            status_code=500, detail=f"Failed to get Drive files: {str(e)}"
        )


# Google Calendar API endpoints
@router.get("/calendar/events", response_model=Dict[str, Any])
async def get_calendar_events(
    calendar_id: str = Query("primary", description="Calendar ID"),
    max_results: int = Query(
        10, ge=1, le=50, description="Maximum number of events to return"
    ),
    current_user: Dict[str, Any] = Depends(get_current_user_supabase),
):
    """Get Google Calendar events for the authenticated user."""
    try:
        credentials = await get_user_google_credentials(current_user["id"])
        events = await google_oauth_service.get_calendar_events(
            credentials=credentials, calendar_id=calendar_id, max_results=max_results
        )

        return events

    except HTTPException:
        raise
    except Exception as e:
        raise HTTPException(
            status_code=500, detail=f"Failed to get Calendar events: {str(e)}"
        )


@router.post("/auth/refresh", response_model=GoogleAuthResponse)
async def refresh_google_tokens(
    current_user: Dict[str, Any] = Depends(get_current_user_supabase),
):
    """Refresh Google access token."""
    try:
        user_id_str = str(current_user["id"])
        tokens = user_google_tokens.get(user_id_str)
        if not tokens or not tokens.refresh_token:
            raise HTTPException(status_code=401, detail="No refresh token available")

        new_tokens = google_oauth_service.refresh_access_token(tokens.refresh_token)
        if not new_tokens:
            raise HTTPException(status_code=401, detail="Failed to refresh tokens")

        # Update stored tokens
        user_google_tokens[user_id_str] = GoogleTokens(
            access_token=new_tokens["access_token"],
            refresh_token=new_tokens["refresh_token"] or tokens.refresh_token,
            expires_at=new_tokens["expires_in"],
        )

        return GoogleAuthResponse(success=True, message="Tokens refreshed successfully")

    except HTTPException:
        raise
    except Exception as e:
        raise HTTPException(status_code=500, detail=f"Token refresh failed: {str(e)}")


# Advanced Drive Operations
@router.post("/drive/create-folder")
async def create_folder_structure(
    folder_path: str = Form(...),
    root_folder: str = Form("TURFMAPP"),
    current_user: Dict[str, Any] = Depends(get_current_user_supabase),
):
    """Create nested folder structure in user's Drive."""
    try:
        credentials = await get_user_google_credentials(current_user["id"])
        folder_id = await google_oauth_service.create_folder_structure(
            credentials, folder_path, root_folder
        )

        return {
            "success": True,
            "folder_id": folder_id,
            "folder_path": f"{root_folder}/{folder_path}",
            "message": "Folder structure created successfully",
        }

    except HTTPException:
        raise
    except Exception as e:
        raise HTTPException(
            status_code=500, detail=f"Failed to create folder structure: {str(e)}"
        )


@router.post("/drive/upload")
async def upload_file_to_drive(
    file: UploadFile = File(...),
    folder_path: Optional[str] = Form(None),
    current_user: Dict[str, Any] = Depends(get_current_user_supabase),
):
    """Upload file to specific folder in user's Drive."""
    try:
        credentials = await get_user_google_credentials(current_user["id"])

        # Read file content
        file_content = await file.read()

        # Upload to Drive
        result = await google_oauth_service.upload_file_to_drive(
            credentials, file_content, file.filename, folder_path
        )

        return result

    except HTTPException:
        raise
    except Exception as e:
        raise HTTPException(status_code=500, detail=f"Failed to upload file: {str(e)}")


@router.delete("/drive/files/{file_id}")
async def delete_file_from_drive(
    file_id: str, current_user: Dict[str, Any] = Depends(get_current_user_supabase)
):
    """Delete file from user's Drive."""
    try:
        credentials = await get_user_google_credentials(current_user["id"])
        result = await google_oauth_service.delete_file_from_drive(credentials, file_id)

        return result

    except HTTPException:
        raise
    except Exception as e:
        raise HTTPException(status_code=500, detail=f"Failed to delete file: {str(e)}")


@router.get("/drive/folder/{folder_path:path}/files")
async def list_files_in_folder(
    folder_path: str, current_user: Dict[str, Any] = Depends(get_current_user_supabase)
):
    """List files in specific folder path."""
    try:
        credentials = await get_user_google_credentials(current_user["id"])
        result = await google_oauth_service.list_files_in_folder(
            credentials, folder_path
        )

        return result

    except HTTPException:
        raise
    except Exception as e:
        raise HTTPException(status_code=500, detail=f"Failed to list files: {str(e)}")


@router.get("/drive/folder-exists/{folder_path:path}")
async def check_folder_exists(
    folder_path: str, current_user: Dict[str, Any] = Depends(get_current_user_supabase)
):
    """Check if folder path exists in user's Drive."""
    try:
        credentials = await get_user_google_credentials(current_user["id"])
        # Create a basic exists check by trying to find the folder
        try:
            folder_id = await google_oauth_service.create_folder_structure(
                credentials, folder_path
            )
            return {"exists": bool(folder_id), "folder_id": folder_id}
        except:
            return {"exists": False, "folder_id": None}

    except HTTPException:
        raise
    except Exception as e:
        raise HTTPException(status_code=500, detail=f"Failed to check folder: {str(e)}")


# Multi-Account Management Endpoints


@router.get("/accounts", response_model=GoogleAuthResponse)
async def list_google_accounts(
    current_user: Dict[str, Any] = Depends(get_current_user_supabase),
):
    """List all connected Google accounts for the user."""
    user_id_str = str(current_user["id"])
    accounts = await google_accounts_db.get_user_google_accounts(user_id_str)

    return GoogleAuthResponse(
        success=True,
        message=f"Found {len(accounts)} connected accounts",
        data={
            "accounts": [
                {
                    "email": acc.email,
                    "name": acc.name,
                    "picture": acc.picture,
                    "nickname": acc.nickname,
                    "is_primary": acc.is_primary,
                    "connected_at": acc.connected_at,
                }
                for acc in accounts.values()
            ],
            "total_accounts": len(accounts),
        },
    )


@router.post("/accounts/{account_email}/set-primary", response_model=GoogleAuthResponse)
async def set_primary_account(
    account_email: str,
    current_user: Dict[str, Any] = Depends(get_current_user_supabase),
):
    """Set a specific account as the primary account."""
    user_id_str = str(current_user["id"])

    # Set primary account in database
    success = await google_accounts_db.set_primary_account(user_id_str, account_email)

    if not success:
        raise HTTPException(
            status_code=404, detail=f"Account {account_email} not found"
        )

    return GoogleAuthResponse(
        success=True,
        message=f"Account {account_email} set as primary",
        data={"primary_account": account_email},
    )


@router.put("/accounts/{account_email}/nickname", response_model=GoogleAuthResponse)
async def set_account_nickname(
    account_email: str,
    nickname: str = Form(...),
    current_user: Dict[str, Any] = Depends(get_current_user_supabase),
):
    """Set a nickname/label for a Google account."""
    user_id_str = str(current_user["id"])

    # Update nickname in database
    success = await google_accounts_db.update_account_nickname(
        user_id_str, account_email, nickname
    )

    if not success:
        raise HTTPException(
            status_code=404, detail=f"Account {account_email} not found"
        )

    return GoogleAuthResponse(
        success=True,
        message=f"Nickname '{nickname}' set for {account_email}",
        data={"account": account_email, "nickname": nickname},
    )


@router.delete("/accounts/{account_email}", response_model=GoogleAuthResponse)
async def disconnect_google_account(
    account_email: str,
    current_user: Dict[str, Any] = Depends(get_current_user_supabase),
):
    """Disconnect a specific Google account."""
    user_id_str = str(current_user["id"])

    # Delete account from database
    success = await google_accounts_db.delete_google_account(user_id_str, account_email)

    if not success:
        raise HTTPException(
            status_code=404, detail=f"Account {account_email} not found"
        )

    # Get remaining accounts to see if we need to set a new primary
    remaining_accounts = await google_accounts_db.get_user_google_accounts(user_id_str)

    return GoogleAuthResponse(
        success=True,
        message=f"Account {account_email} disconnected",
        data={
            "disconnected_account": account_email,
            "remaining_accounts": len(remaining_accounts),
        },
    )<|MERGE_RESOLUTION|>--- conflicted
+++ resolved
@@ -105,7 +105,6 @@
     """Handle Google OAuth callback."""
     try:
         # Debug logging
-<<<<<<< HEAD
         print(f"🔍 DEBUG - Callback received:")
         print(
             f"  - request.code: {request.code[:20]}..."
@@ -116,14 +115,6 @@
         print(f"  - current_user id: {current_user.get('id')}")
         print(f"  - current_user: {current_user}")
 
-=======
-        logger.debug("🔍 DEBUG - Callback received:")
-        logger.debug(f"  - request.code: {request.code[:20]}..." if request.code else "  - request.code: None")
-        logger.debug(f"  - request.state: {request.state}")
-        logger.debug(f"  - current_user id: {current_user.get('id')}")
-        logger.debug(f"  - current_user: {current_user}")
-        
->>>>>>> 5a528988
         # Parse state to get user_id and action
         try:
             state_parts = request.state.split("|")
@@ -136,7 +127,6 @@
         # Verify state matches current user
         current_user_id = str(current_user["id"])
         if state_user_id != current_user_id:
-<<<<<<< HEAD
             print(f"❌ State mismatch: '{state_user_id}' != '{current_user_id}'")
             raise HTTPException(
                 status_code=400,
@@ -145,13 +135,6 @@
 
         print(f"✅ State validation passed: {state_user_id}, action: {action}")
 
-=======
-            logger.error(f"❌ State mismatch: '{state_user_id}' != '{current_user_id}'")
-            raise HTTPException(status_code=400, detail=f"Invalid state parameter. Expected: {current_user_id}, Got: {state_user_id}")
-
-        logger.info(f"✅ State validation passed: {state_user_id}, action: {action}")
-        
->>>>>>> 5a528988
         # Exchange code for tokens
         token_data = await google_oauth_service.exchange_code_for_tokens(
             request.code, request.state
@@ -195,7 +178,6 @@
         await google_accounts_db.save_google_account(user_id_str, google_account)
 
         # Get updated accounts list
-<<<<<<< HEAD
         updated_accounts = await google_accounts_db.get_user_google_accounts(
             user_id_str
         )
@@ -203,13 +185,6 @@
         print(f"✅ Stored Google account {user_email} for user {user_id_str}")
         print(f"🔧 User now has {len(updated_accounts)} Google accounts")
 
-=======
-        updated_accounts = await google_accounts_db.get_user_google_accounts(user_id_str)
-
-        logger.info(f"✅ Stored Google account {user_email} for user {user_id_str}")
-        logger.info(f"🔧 User now has {len(updated_accounts)} Google accounts")
-        
->>>>>>> 5a528988
         return GoogleAuthResponse(
             success=True,
             message=f"Google account {user_email} connected successfully",
@@ -265,11 +240,7 @@
 
 async def get_user_google_credentials(user_id: str, account_email: str = None):
     """Get Google credentials for a user, optionally for a specific account."""
-<<<<<<< HEAD
     print(f"🔍 Looking for tokens for user_id: '{user_id}', account: '{account_email}'")
-=======
-    logger.debug(f"🔍 Looking for tokens for user_id: '{user_id}', account: '{account_email}'")
->>>>>>> 5a528988
 
     if account_email:
         # Specific account requested
@@ -284,7 +255,6 @@
         # Use primary account
         primary_account = await google_accounts_db.get_primary_account(user_id)
         if not primary_account:
-<<<<<<< HEAD
             print(f"❌ No Google accounts found for user {user_id}")
             raise HTTPException(
                 status_code=401,
@@ -293,13 +263,6 @@
         tokens = primary_account.tokens
         print(f"✅ Using primary account {primary_account.email}")
 
-=======
-            logger.error(f"❌ No Google accounts found for user {user_id}")
-            raise HTTPException(status_code=401, detail="Google authentication required. Please connect your Google account in Settings.")
-        tokens = primary_account.tokens
-        logger.info(f"✅ Using primary account {primary_account.email}")
-    
->>>>>>> 5a528988
     return google_oauth_service.get_credentials_from_token(
         access_token=tokens.access_token, refresh_token=tokens.refresh_token
     )
