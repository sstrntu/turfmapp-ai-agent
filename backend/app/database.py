--- conflicted
+++ resolved
@@ -9,13 +9,8 @@
 import ssl
 import asyncio
 
-<<<<<<< HEAD
-from .core.logging_config import get_logger
-
-logger = get_logger(__name__)
-=======
 logger = logging.getLogger(__name__)
->>>>>>> c93f0c39
+
 
 # Database configuration
 def _ensure_sslmode(url: str) -> str:
@@ -23,9 +18,9 @@
     if not url:
         return url
     lower = url.lower()
-    if 'sslmode=' in lower:
+    if "sslmode=" in lower:
         return url
-    separator = '&' if '?' in url else '?'
+    separator = "&" if "?" in url else "?"
     return f"{url}{separator}sslmode=require"
 
 
@@ -39,17 +34,9 @@
 if DATABASE_URL:
     DATABASE_URL = _ensure_sslmode(DATABASE_URL)
 
-<<<<<<< HEAD
-logger.info(f"Database configuration loaded", extra={
-    "supabase_url_configured": bool(SUPABASE_URL),
-    "service_key_configured": bool(SUPABASE_SERVICE_ROLE_KEY),
-    "db_url_configured": bool(SUPABASE_DB_URL)
-})
-=======
 logger.info(f"Supabase URL: {SUPABASE_URL}")
 logger.info(f"Service role key present: {bool(SUPABASE_SERVICE_ROLE_KEY)}")
 logger.info(f"Database URL present: {bool(SUPABASE_DB_URL)}")
->>>>>>> c93f0c39
 
 
 def get_supabase_config() -> Dict[str, Any]:
@@ -57,11 +44,13 @@
     return {
         "url": SUPABASE_URL,
         "service_role_key": SUPABASE_SERVICE_ROLE_KEY,
-        "db_url": _ensure_sslmode(SUPABASE_DB_URL)
+        "db_url": _ensure_sslmode(SUPABASE_DB_URL),
     }
+
 
 # PostgreSQL connection pool
 _connection_pool = None
+
 
 async def get_db_pool() -> Optional[asyncpg.Pool]:
     """Get or create PostgreSQL connection pool"""
@@ -69,14 +58,10 @@
     if _connection_pool is None:
         if not SUPABASE_DB_URL:
             raise RuntimeError("SUPABASE_DB_URL environment variable is required")
-            
+
         try:
             db_url = _ensure_sslmode(SUPABASE_DB_URL)
-<<<<<<< HEAD
-            logger.info("Attempting to connect to database", extra={"db_url_configured": bool(db_url)})
-=======
             logger.info(f"Attempting to connect to: {db_url}")
->>>>>>> c93f0c39
             # Ensure SSL is used for Supabase connections
             ssl_context = ssl.create_default_context()
             ssl_context.check_hostname = False
@@ -87,32 +72,21 @@
                 max_size=10,
                 ssl=ssl_context,
                 server_settings={
-                    'search_path': 'public'  # Start with public schema for now
-                }
+                    "search_path": "public"  # Start with public schema for now
+                },
             )
-<<<<<<< HEAD
-            logger.info("PostgreSQL connection pool created successfully")
-            
+            logger.info("✅ PostgreSQL connection pool created successfully!")
+
             # Test the connection
             async with _connection_pool.acquire() as connection:
-                await connection.fetchval('SELECT 1')
-                logger.info("Database connection test successful")
-                
-        except Exception as e:
-            logger.error(f"Failed to create PostgreSQL connection pool: {e}", exc_info=True)
-=======
-            logger.info("✅ PostgreSQL connection pool created successfully!")
-
-            # Test the connection
-            async with _connection_pool.acquire() as connection:
-                await connection.fetchval('SELECT 1')
+                await connection.fetchval("SELECT 1")
                 logger.info("✅ Database connection test successful!")
 
         except Exception as e:
             logger.error(f"❌ Failed to create PostgreSQL connection pool: {e}")
->>>>>>> c93f0c39
             raise RuntimeError(f"Failed to connect to Supabase database: {e}")
     return _connection_pool
+
 
 async def execute_query(query: str, *args) -> List[asyncpg.Record]:
     """Execute a query with the connection pool"""
@@ -120,39 +94,41 @@
     async with pool.acquire() as connection:
         return await connection.fetch(query, *args)
 
+
 async def execute_query_one(query: str, *args) -> Optional[asyncpg.Record]:
     """Execute a query and return one row"""
     pool = await get_db_pool()
     async with pool.acquire() as connection:
         return await connection.fetchrow(query, *args)
 
+
 class UserService:
     """Service for managing users in PostgreSQL"""
-    
-    @staticmethod
-    async def create_or_get_user(user_id: str, email: str = None, name: str = None) -> Dict[str, Any]:
+
+    @staticmethod
+    async def create_or_get_user(
+        user_id: str, email: str = None, name: str = None
+    ) -> Dict[str, Any]:
         """Create a new user or get existing user"""
         try:
             # First try to get existing user from turfmapp_agent.users
             query = "SELECT * FROM turfmapp_agent.users WHERE id = $1"
             result = await execute_query_one(query, user_id)
-            
+
             if result:
                 return dict(result)
-            
+
             # Check if user exists in auth.users (required for foreign key)
             auth_query = "SELECT id, email FROM auth.users WHERE id = $1"
             auth_user = await execute_query_one(auth_query, user_id)
 
             if not auth_user:
                 # User doesn't exist in auth.users, we can't create profile
-<<<<<<< HEAD
-                logger.warning("User not found in auth.users, must authenticate first", extra={"user_id": user_id})
-=======
-                logger.warning(f"User {user_id} not found in auth.users - user must authenticate first")
->>>>>>> c93f0c39
+                logger.warning(
+                    f"User {user_id} not found in auth.users - user must authenticate first"
+                )
                 return None
-            
+
             # Create user profile using auth user data
             auth_email = auth_user["email"] if auth_user["email"] else email
             query = """
@@ -163,13 +139,9 @@
             result = await execute_query_one(query, user_id, auth_email, name)
             return dict(result) if result else None
         except Exception as e:
-<<<<<<< HEAD
-            logger.error(f"Error creating/getting user: {e}", exc_info=True, extra={"user_id": user_id})
-=======
             logger.error(f"Error creating/getting user: {e}")
->>>>>>> c93f0c39
-            return None
-    
+            return None
+
     @staticmethod
     async def get_user(user_id: str) -> Optional[Dict[str, Any]]:
         """Get a user by ID"""
@@ -178,30 +150,28 @@
             result = await execute_query_one(query, user_id)
             return dict(result) if result else None
         except Exception as e:
-<<<<<<< HEAD
-            logger.error(f"Error getting user: {e}", exc_info=True, extra={"user_id": user_id})
-=======
             logger.error(f"Error getting user: {e}")
->>>>>>> c93f0c39
-            return None
+            return None
+
 
 class ConversationService:
     """Service for managing conversations and messages in PostgreSQL"""
-    
-    @staticmethod
-    async def create_conversation(user_id: str, title: str = None, model: str = "gpt-4o", system_prompt: str = None) -> Dict[str, Any]:
+
+    @staticmethod
+    async def create_conversation(
+        user_id: str,
+        title: str = None,
+        model: str = "gpt-4o",
+        system_prompt: str = None,
+    ) -> Dict[str, Any]:
         """Create a new conversation"""
         try:
             # Ensure user exists before creating conversation
             user = await UserService.create_or_get_user(user_id)
             if not user:
-<<<<<<< HEAD
-                logger.error("Failed to create/get user", extra={"user_id": user_id})
-=======
                 logger.error(f"Failed to create/get user {user_id}")
->>>>>>> c93f0c39
                 return None
-            
+
             conversation_id = str(uuid.uuid4())
             query = """
                 INSERT INTO turfmapp_agent.conversations (id, user_id, title, model, system_prompt, created_at, updated_at)
@@ -209,22 +179,18 @@
                 RETURNING id, user_id, title, model, system_prompt, created_at, updated_at
             """
             result = await execute_query_one(
-                query, 
-                conversation_id, 
-                user_id, 
-                title or "New Conversation", 
-                model, 
-                system_prompt
+                query,
+                conversation_id,
+                user_id,
+                title or "New Conversation",
+                model,
+                system_prompt,
             )
             return dict(result) if result else None
         except Exception as e:
-<<<<<<< HEAD
-            logger.error(f"Error creating conversation: {e}", exc_info=True, extra={"user_id": user_id})
-=======
             logger.error(f"Error creating conversation: {e}")
->>>>>>> c93f0c39
-            return None
-    
+            return None
+
     @staticmethod
     async def get_conversation(conversation_id: str) -> Optional[Dict[str, Any]]:
         """Get a conversation by ID"""
@@ -233,40 +199,34 @@
             result = await execute_query_one(query, conversation_id)
             return dict(result) if result else None
         except Exception as e:
-<<<<<<< HEAD
-            logger.error(f"Error getting conversation: {e}", exc_info=True, extra={"conversation_id": conversation_id})
-=======
             logger.error(f"Error getting conversation: {e}")
->>>>>>> c93f0c39
-            return None
-    
-    @staticmethod
-    async def get_user_conversations(user_id: str, limit: int = 50) -> List[Dict[str, Any]]:
+            return None
+
+    @staticmethod
+    async def get_user_conversations(
+        user_id: str, limit: int = 50
+    ) -> List[Dict[str, Any]]:
         """Get user's recent conversations"""
         try:
             query = """
-                SELECT * FROM turfmapp_agent.conversations 
-                WHERE user_id = $1 
-                ORDER BY updated_at DESC 
+                SELECT * FROM turfmapp_agent.conversations
+                WHERE user_id = $1
+                ORDER BY updated_at DESC
                 LIMIT $2
             """
             results = await execute_query(query, user_id, limit)
             return [dict(row) for row in results] if results else []
         except Exception as e:
-<<<<<<< HEAD
-            logger.error(f"Error getting user conversations: {e}", exc_info=True, extra={"user_id": user_id})
-=======
             logger.error(f"Error getting user conversations: {e}")
->>>>>>> c93f0c39
             return []
-    
+
     @staticmethod
     async def update_conversation_title(conversation_id: str, title: str) -> bool:
         """Update conversation title"""
         try:
             query = """
-                UPDATE turfmapp_agent.conversations 
-                SET title = $1, updated_at = NOW() 
+                UPDATE turfmapp_agent.conversations
+                SET title = $1, updated_at = NOW()
                 WHERE id = $2
             """
             pool = await get_db_pool()
@@ -274,18 +234,17 @@
                 await connection.execute(query, title, conversation_id)
             return True
         except Exception as e:
-<<<<<<< HEAD
-            logger.error(f"Error updating conversation title: {e}", exc_info=True, extra={"conversation_id": conversation_id})
-=======
             logger.error(f"Error updating conversation title: {e}")
->>>>>>> c93f0c39
             return False
-    
-    @staticmethod
-    async def add_message(conversation_id: str, role: str, content: str, metadata: Dict[str, Any] = None) -> Dict[str, Any]:
+
+    @staticmethod
+    async def add_message(
+        conversation_id: str, role: str, content: str, metadata: Dict[str, Any] = None
+    ) -> Dict[str, Any]:
         """Add a message to a conversation"""
         try:
             import json
+
             message_id = str(uuid.uuid4())
             query = """
                 INSERT INTO turfmapp_agent.messages (id, conversation_id, role, content, metadata, created_at)
@@ -293,14 +252,14 @@
                 RETURNING id, conversation_id, role, content, metadata, created_at
             """
             result = await execute_query_one(
-                query, 
-                message_id, 
-                conversation_id, 
-                role, 
-                content, 
-                json.dumps(metadata or {})
+                query,
+                message_id,
+                conversation_id,
+                role,
+                content,
+                json.dumps(metadata or {}),
             )
-            
+
             if result:
                 # Update conversation's updated_at timestamp
                 update_query = "UPDATE turfmapp_agent.conversations SET updated_at = NOW() WHERE id = $1"
@@ -310,32 +269,24 @@
                 return dict(result)
             return None
         except Exception as e:
-<<<<<<< HEAD
-            logger.error(f"Error adding message: {e}", exc_info=True, extra={"conversation_id": conversation_id})
-=======
             logger.error(f"Error adding message: {e}")
->>>>>>> c93f0c39
-            return None
-    
+            return None
+
     @staticmethod
     async def get_conversation_messages(conversation_id: str) -> List[Dict[str, Any]]:
         """Get all messages in a conversation"""
         try:
             query = """
-                SELECT * FROM turfmapp_agent.messages 
-                WHERE conversation_id = $1 
+                SELECT * FROM turfmapp_agent.messages
+                WHERE conversation_id = $1
                 ORDER BY created_at ASC
             """
             results = await execute_query(query, conversation_id)
             return [dict(row) for row in results] if results else []
         except Exception as e:
-<<<<<<< HEAD
-            logger.error(f"Error getting conversation messages: {e}", exc_info=True, extra={"conversation_id": conversation_id})
-=======
             logger.error(f"Error getting conversation messages: {e}")
->>>>>>> c93f0c39
             return []
-    
+
     @staticmethod
     async def delete_conversation(conversation_id: str) -> bool:
         """Delete a conversation and all its messages"""
@@ -347,13 +298,9 @@
                 await connection.execute(query, conversation_id)
             return True
         except Exception as e:
-<<<<<<< HEAD
-            logger.error(f"Error deleting conversation: {e}", exc_info=True, extra={"conversation_id": conversation_id})
-=======
             logger.error(f"Error deleting conversation: {e}")
->>>>>>> c93f0c39
             return False
-    
+
     @staticmethod
     def generate_conversation_title(first_message: str) -> str:
         """Generate a title from the first message"""
@@ -361,5 +308,4 @@
         title = first_message.strip()[:50]
         if len(first_message) > 50:
             title += "..."
-        return title
-
+        return title