--- conflicted
+++ resolved
@@ -8,11 +8,6 @@
     gzip on;
     gzip_types text/css application/javascript application/json;
 
-<<<<<<< HEAD
-    # Login alias - use rewrite for relative redirect
-    location = /login {
-        rewrite ^/login$ /portal.html permanent;
-=======
     # Serve bundled assets from root
     location /assets/ {
         root /usr/share/nginx/html;
@@ -23,7 +18,6 @@
     location ~ ^/(scripts|icons|fonts|styles)/ {
         root /usr/share/nginx/html;
         try_files $uri =404;
->>>>>>> c93f0c39
     }
 
     # Serve static files
@@ -43,7 +37,7 @@
         proxy_set_header X-Real-IP $remote_addr;
         proxy_set_header X-Forwarded-For $proxy_add_x_forwarded_for;
         proxy_set_header X-Forwarded-Proto $scheme;
-        
+
         # Handle CORS for API requests
         proxy_set_header Access-Control-Allow-Origin *;
         proxy_set_header Access-Control-Allow-Methods "GET, POST, PUT, DELETE, OPTIONS";
