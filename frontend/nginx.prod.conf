server {
    # 1. Listen port and default index files
    listen 9044;
    server_name localhost;

    # 2. Set the single, consistent root directory for the app
    # This root contains the 'assets', 'icons', and 'pages' subdirectories.
    root /usr/share/nginx/html;
    index portal.html index.html; # Specify the index files inside the 'pages' directory

    # 3. GZIP improvements: add standard HTML type
    gzip on;
<<<<<<< HEAD
    gzip_types text/css application/javascript application/json;

    # Login alias - use rewrite for relative redirect
    location = /login {
        rewrite ^/login$ /portal.html permanent;
    }

    location / {
        try_files $uri $uri/ =404;
    }
=======
    gzip_types text/plain text/html text/css application/javascript application/json;
>>>>>>> 6a23ac51

    # 4. API Proxy for the AI Backend (tm-ai-agent-backend)
    location /api/ {
        proxy_pass http://tm-ai-agent-backend:9043;
        proxy_set_header Host $host;
        proxy_set_header X-Real-IP $remote_addr;
        proxy_set_header X-Forwarded-For $proxy_add_x_forwarded_for;
        proxy_set_header X-Forwarded-Proto $scheme;
    }

    # 5. Internal Login Route (Serving portal.html without redirecting)
    # This now explicitly serves the file from the /pages subdirectory.
    location = /login {
        try_files /pages/portal.html =404;
    }

    # 6. Asset Handling Block (Ensures assets and icons are served from the root)
    # This matches /assets/ and /icons/ paths used in the HTML files.
    location ~ ^/(assets|icons|scripts|styles|fonts)/ {
        try_files $uri =404;
    }

    # 7. Main Application Block (Handles HTML entry files and all other paths)
    location / {
        # Check if the requested URI maps to a physical file or directory (e.g., /admin.html).
        # If not, fall back to looking inside the /pages directory for the file.
        # If still not found, fall back to index.html inside /pages (for SPA routing).
        try_files $uri $uri/ /pages/$uri /pages/$uri/ /pages/index.html;
    }
}<|MERGE_RESOLUTION|>--- conflicted
+++ resolved
@@ -10,20 +10,7 @@
 
     # 3. GZIP improvements: add standard HTML type
     gzip on;
-<<<<<<< HEAD
-    gzip_types text/css application/javascript application/json;
-
-    # Login alias - use rewrite for relative redirect
-    location = /login {
-        rewrite ^/login$ /portal.html permanent;
-    }
-
-    location / {
-        try_files $uri $uri/ =404;
-    }
-=======
     gzip_types text/plain text/html text/css application/javascript application/json;
->>>>>>> 6a23ac51
 
     # 4. API Proxy for the AI Backend (tm-ai-agent-backend)
     location /api/ {
